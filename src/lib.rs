use anyhow::Error;
use mongodb::Database;
use poise::serenity_prelude as serenity;

pub mod bug;
pub mod todo;

type Context<'a> = poise::Context<'a, Data, Error>;

pub struct Data {
    pub db: Database,
}

<<<<<<< HEAD
#[async_trait]
impl EventHandler for Bot {
    async fn message(&self, ctx: Context, msg: Message) {
        let user_id = msg.author.id;
        trace!("Received message from user {user_id}: {:?}", msg.content);

        // Handle the message based on the command it starts with.
        let response: anyhow::Result<Option<String>> = if msg.content == "!hello" {
            Ok(Some("world!".into()))
        } else if msg.content.starts_with("!todo") {
            todo::message(&self.db, &msg).await.map(Some)
        } else if msg.content.starts_with("!bug") {
            bug::message(&self.db, &msg).await.map(Some)
        } else if msg.content.starts_with("!help") {
            Ok(Some(
                "(chuckles) Oh, my... There's no.. help. for you, I'm afraid.".to_owned(),
            ))
        } else {
            Ok(None)
        };

        // Handle any error that occurred while handling the message.
        let response = match response {
            Ok(resp) => resp,
            Err(e) => {
                error!(
                    "Error occurred responding to message {:?} from user {user_id}: {e:?}",
                    msg.content,
                );

                let message = format!(
                    "Error occurred:\n\
                    ```\n\
                    {e}\n\
                    ```",
                );

                if let Err(e) = msg.channel_id.say(&ctx.http, message).await {
                    error!("Error sending message: {:?}", e);
                }

                return;
            }
        };

        // If the command resulted in a reponse, send the response back to the
        // channel where the original message was posted.
        if let Some(response) = response {
            if let Err(e) = msg.channel_id.say(&ctx.http, response).await {
                error!("Error sending message: {:?}", e);
            }
        }
    }
=======
/// Basic ping command, useful for testing if the bot is running.
#[poise::command(slash_command, prefix_command)]
pub async fn ping(ctx: Context<'_>) -> Result<(), Error> {
    ctx.say("Pong!").await?;
    Ok(())
}
>>>>>>> 8dce2275

/// Displays your or another user's account creation date
#[poise::command(slash_command, prefix_command)]
pub async fn age(
    ctx: Context<'_>,
    #[description = "Selected user"] user: Option<serenity::User>,
) -> Result<(), Error> {
    let u = user.as_ref().unwrap_or_else(|| ctx.author());
    let response = format!("{}'s account was created at {}", u.name, u.created_at());
    ctx.say(response).await?;
    Ok(())
}<|MERGE_RESOLUTION|>--- conflicted
+++ resolved
@@ -11,68 +11,12 @@
     pub db: Database,
 }
 
-<<<<<<< HEAD
-#[async_trait]
-impl EventHandler for Bot {
-    async fn message(&self, ctx: Context, msg: Message) {
-        let user_id = msg.author.id;
-        trace!("Received message from user {user_id}: {:?}", msg.content);
-
-        // Handle the message based on the command it starts with.
-        let response: anyhow::Result<Option<String>> = if msg.content == "!hello" {
-            Ok(Some("world!".into()))
-        } else if msg.content.starts_with("!todo") {
-            todo::message(&self.db, &msg).await.map(Some)
-        } else if msg.content.starts_with("!bug") {
-            bug::message(&self.db, &msg).await.map(Some)
-        } else if msg.content.starts_with("!help") {
-            Ok(Some(
-                "(chuckles) Oh, my... There's no.. help. for you, I'm afraid.".to_owned(),
-            ))
-        } else {
-            Ok(None)
-        };
-
-        // Handle any error that occurred while handling the message.
-        let response = match response {
-            Ok(resp) => resp,
-            Err(e) => {
-                error!(
-                    "Error occurred responding to message {:?} from user {user_id}: {e:?}",
-                    msg.content,
-                );
-
-                let message = format!(
-                    "Error occurred:\n\
-                    ```\n\
-                    {e}\n\
-                    ```",
-                );
-
-                if let Err(e) = msg.channel_id.say(&ctx.http, message).await {
-                    error!("Error sending message: {:?}", e);
-                }
-
-                return;
-            }
-        };
-
-        // If the command resulted in a reponse, send the response back to the
-        // channel where the original message was posted.
-        if let Some(response) = response {
-            if let Err(e) = msg.channel_id.say(&ctx.http, response).await {
-                error!("Error sending message: {:?}", e);
-            }
-        }
-    }
-=======
 /// Basic ping command, useful for testing if the bot is running.
 #[poise::command(slash_command, prefix_command)]
 pub async fn ping(ctx: Context<'_>) -> Result<(), Error> {
     ctx.say("Pong!").await?;
     Ok(())
 }
->>>>>>> 8dce2275
 
 /// Displays your or another user's account creation date
 #[poise::command(slash_command, prefix_command)]
